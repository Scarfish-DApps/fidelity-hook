--- conflicted
+++ resolved
@@ -16,11 +16,8 @@
 import {FidelityTokenFactory} from "../src/FidelityHook.sol";
 import {HookMiner} from "./utils/HookMiner.sol";
 import {SwapFeeLibrary} from "v4-core/src/libraries/SwapFeeLibrary.sol";
-<<<<<<< HEAD
 import {IERC20Minimal} from "v4-core/src/interfaces/external/IERC20Minimal.sol";
-=======
 import {ERC1155Holder} from "@openzeppelin/contracts/token/ERC1155/utils/ERC1155Holder.sol";
->>>>>>> f0fc98c6
 
 contract FidelityHookTest is Test, Deployers, ERC1155Holder {
     using PoolIdLibrary for PoolKey;
@@ -94,7 +91,6 @@
         assertEq(feeLimits.lower, 2000);
     }
 
-<<<<<<< HEAD
     function test_RemoveLiquidityWithFees() public {
         vm.startPrank(liqProvider);
 
@@ -109,7 +105,22 @@
 
         vm.stopPrank();
 
-=======
+        skip(7 days + 1);
+
+        vm.startPrank(liqProvider);
+
+        fidelityHook.removeLiquidity(
+            key,
+            IPoolManager.ModifyLiquidityParams({
+                tickLower: -60,
+                tickUpper: 60,
+                liquidityDelta: -100 ether
+            }),
+            0
+        );
+
+        vm.stopPrank();
+
     function test_FidelityTokenMinting() public {
         (
             uint256 timeInterval,
@@ -118,7 +129,6 @@
             FidelityTokenFactory factory,
         ) = fidelityHook.poolConfig(key.toId());
        
->>>>>>> f0fc98c6
         swapRouter.swap(
             key,
             IPoolManager.SwapParams({
@@ -134,23 +144,7 @@
             abi.encode(address(this))
         );
 
-<<<<<<< HEAD
-        skip(7 days + 1);
-
-        vm.startPrank(liqProvider);
-
-        fidelityHook.removeLiquidity(
-            key,
-            IPoolManager.ModifyLiquidityParams({
-                tickLower: -60,
-                tickUpper: 60,
-                liquidityDelta: -100 ether
-            }),
-            0
-        );
-
-        vm.stopPrank();
-=======
+        
         assertEq(factory.balanceOf(address(this), 0), 0.001 ether);
 
         skip(timeInterval);
@@ -171,6 +165,5 @@
         );
 
         assertEq(factory.balanceOf(address(this), 1), 0.1 ether);
->>>>>>> f0fc98c6
     }
 }